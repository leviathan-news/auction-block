# @version 0.3.7

# @notice The Llamas auction house
# @author The Llamas
# @license MIT
#
# ___________.__                 .____     .__
# \__    ___/|  |__    ____      |    |    |  |  _____     _____  _____     ______
#   |    |   |  |  \ _/ __ \     |    |    |  |  \__  \   /     \ \__  \   /  ___/
#   |    |   |   Y  \\  ___/     |    |___ |  |__ / __ \_|  Y Y  \ / __ \_ \___ \
#   |____|   |___|  / \___  >    |_______ \|____/(____  /|__|_|  /(____  //____  >
#                 \/      \/             \/           \/       \/      \/      \/


interface Llama:
    def mint() -> uint256: nonpayable
    def burn(token_id: uint256): nonpayable
    def transferFrom(
        from_addr: address, to_addr: address, token_id: uint256
    ): nonpayable


struct Auction:
        llama_id: uint256
        amount: uint256
        start_time: uint256
        end_time: uint256
        bidder: address
        settled: bool


event AuctionBid:
    _llama_id: indexed(uint256)
    _sender: address
    _value: uint256
    _extended: bool


event AuctionExtended:
    _llama_id: indexed(uint256)
    _end_time: uint256


event AuctionTimeBufferUpdated:
    _time_buffer: uint256


event AuctionReservePriceUpdated:
    _reserve_price: uint256


event AuctionMinBidIncrementPercentageUpdated:
    _min_bid_increment_percentage: uint256


event AuctionCreated:
    _llama_id: indexed(uint256)
    _start_time: uint256
    _end_time: uint256


event AuctionSettled:
    _llama_id: indexed(uint256)
    _winner: address
    _amount: uint256


# Auction
llamas: public(Llama)
time_buffer: public(uint256)
reserve_price: public(uint256)
min_bid_increment_percentage: public(uint256)
duration: public(uint256)
auction: public(Auction)
pending_returns: public(HashMap[address, uint256])

# WL Auction
wl_enabled: public(bool)
wl_signer: public(address)
wl_auctions_won: public(HashMap[address, uint256])

# Permissions
owner: public(address)

# Pause
paused: public(bool)


@external
def __init__(
    _llamas: Llama,
    _time_buffer: uint256,
    _reserve_price: uint256,
    _min_bid_increment_percentage: uint256,
    _duration: uint256,
):
    self.llamas = _llamas
    self.time_buffer = _time_buffer
    self.reserve_price = _reserve_price
    self.min_bid_increment_percentage = _min_bid_increment_percentage
    self.duration = _duration
    self.owner = msg.sender
    self.paused = True
    self.wl_enabled = True
    self.wl_signer = msg.sender


### AUCTION CREATION/SETTLEMENT ###


@external
@nonreentrant("lock")
def settle_current_and_create_new_auction():
    """
    @dev Settle the current auction and start a new one.
      Throws if the auction house is paused.
    """

    assert self.paused == False, "Auction house is paused"

    self._settle_auction()
    self._create_auction()


@external
@nonreentrant("lock")
def settle_auction():
    """
    @dev Settle the current auction.
      Throws if the auction house is not paused.
    """

    assert self.paused == True, "Auction house is not paused"

    self._settle_auction()


### BIDDING ###


@external
@payable
@nonreentrant("lock")
def create_wl_bid(llama_id: uint256, sig: Bytes[65]):
    """
    @dev Create a bid.
      Throws if the whitelist is not enabled.
      Throws if the `sig` is invalid.
      Throws if the `msg.sender` has already won two whitelist auctions.
    """

    assert self.wl_enabled == True, "WL auction is not enabled"
    assert self.check_wl_signature(sig, msg.sender), "Signature is invalid"
    assert self.wl_auctions_won[msg.sender] < 2, "Already won 2 WL auctions"

    self._create_bid(llama_id, msg.value, msg.sender)


@external
@payable
@nonreentrant("lock")
def create_bid(llama_id: uint256):
    """
    @dev Create a bid.
      Throws if the whitelist is enabled.
    """

    assert self.wl_enabled == False, "Public auction is not enabled"

    self._create_bid(llama_id, msg.value, msg.sender)


### WITHDRAW ###


@external
@nonreentrant("lock")
def withdraw():
    """
    @dev Withdraw ETH after losing auction.
    """

    pending_amount: uint256 = self.pending_returns[msg.sender]
    self.pending_returns[msg.sender] = 0
    send(msg.sender, pending_amount)


### ADMIN FUNCTIONS


@external
def pause():
    """
    @notice Admin function to pause to auction house.
    """

    assert msg.sender == self.owner
    self._pause()


@external
def unpause():
    """
    @notice Admin function to unpause to auction house.
    """

    assert msg.sender == self.owner
    self._unpause()

    if self.auction.start_time == 0 or self.auction.settled:
        self._create_auction()


@external
def set_time_buffer(_time_buffer: uint256):
    """
    @notice Admin function to set the time buffer.
    """

    assert msg.sender == self.owner

    self.time_buffer = _time_buffer

    log AuctionTimeBufferUpdated(_time_buffer)


@external
def set_reserve_price(_reserve_price: uint256):
    """
    @notice Admin function to set the reserve price.
    """

    assert msg.sender == self.owner

    self.reserve_price = _reserve_price

    log AuctionReservePriceUpdated(_reserve_price)


@external
def set_min_bid_increment_percentage(_min_bid_increment_percentage: uint256):
    """
    @notice Admin function to set the min bid increment percentage.
    """

    assert msg.sender == self.owner

    self.min_bid_increment_percentage = _min_bid_increment_percentage

    log AuctionMinBidIncrementPercentageUpdated(_min_bid_increment_percentage)


@external
def set_owner(_owner: address):
    """
    @notice Admin function to set the owner
    """

    assert msg.sender == self.owner

    self.owner = _owner


@external
def enable_wl():
    """
    @notice Admin function to enable the whitelist.
    """

    assert msg.sender == self.owner

    self.wl_enabled = True


@external
def disable_wl():
    """
    @notice Admin function to disable the whitelist.
    """

    assert msg.sender == self.owner

    self.wl_enabled = False


@external
def set_wl_signer(_wl_signer: address):
    """
    @notice Admin function to set the whitelist signer.
    """

    assert msg.sender == self.owner

    self.wl_signer = _wl_signer


@internal
def _create_auction():
    _llama_id: uint256 = self.llamas.mint()
    _start_time: uint256 = block.timestamp
    _end_time: uint256 = _start_time + self.duration

    self.auction = Auction(
        {
            llama_id: _llama_id,
            amount: 0,
            start_time: _start_time,
            end_time: _end_time,
            bidder: empty(address),
            settled: False,
        }
    )

    # TODO: Nouns has an auto pause on error here.
    log AuctionCreated(_llama_id, _start_time, _end_time)


@internal
def _settle_auction():
    assert self.auction.start_time != 0, "Auction hasn't begun"
    assert self.auction.settled == False, "Auction has already been settled"
    assert block.timestamp > self.auction.end_time, "Auction hasn't completed"

<<<<<<< HEAD
  if (self.auction.bidder == empty(address)):
    self.llamas.transferFrom(self, self.owner, self.auction.llama_id)
  else:
    self.llamas.transferFrom(self, self.auction.bidder, self.auction.llama_id)
    if (self.wl_enabled):
      self.wl_auctions_won[self.auction.bidder] += 1
=======
    self.auction.settled = True
>>>>>>> e82e8eec

    if self.auction.bidder == empty(address):
        self.llamas.burn(self.auction.llama_id)
    else:
        self.llamas.transferFrom(
            self, self.auction.bidder, self.auction.llama_id
        )
        if self.wl_enabled:
            self.wl_auctions_won[self.auction.bidder] += 1
    if self.auction.amount > 0:
        send(self.owner, self.auction.amount)

    log AuctionSettled(
        self.auction.llama_id, self.auction.bidder, self.auction.amount
    )


@internal
def _create_bid(llama_id: uint256, amount: uint256, bidder: address):
    assert self.auction.llama_id == llama_id, "Llama not up for auction"
    assert block.timestamp < self.auction.end_time, "Auction expired"
    assert amount >= self.reserve_price, "Must send at least reservePrice"
    assert amount >= self.auction.amount + (
        (self.auction.amount * self.min_bid_increment_percentage) / 100
    ), "Must send more than last bid by min_bid_increment_percentage amount"

    last_bidder: address = self.auction.bidder

    if last_bidder != empty(address):
        self.pending_returns[last_bidder] += self.auction.amount

    self.auction.amount = amount
    self.auction.bidder = bidder

    extended: bool = self.auction.end_time - block.timestamp < self.time_buffer

    if extended:
        self.auction.end_time = block.timestamp + self.time_buffer

    log AuctionBid(self.auction.llama_id, bidder, amount, extended)

    if extended:
        log AuctionExtended(self.auction.llama_id, self.auction.end_time)


@internal
def _pause():
    self.paused = True


@internal
def _unpause():
    self.paused = False


@internal
@view
def check_wl_signature(sig: Bytes[65], sender: address) -> bool:
    r: uint256 = convert(slice(sig, 0, 32), uint256)
    s: uint256 = convert(slice(sig, 32, 32), uint256)
    v: uint256 = convert(slice(sig, 64, 1), uint256)
    ethSignedHash: bytes32 = keccak256(
        concat(
            b"\x19Ethereum Signed Message:\n32",
            keccak256(_abi_encode("whitelist:", sender)),
        )
    )

    return self.wl_signer == ecrecover(ethSignedHash, v, r, s)<|MERGE_RESOLUTION|>--- conflicted
+++ resolved
@@ -321,19 +321,10 @@
     assert self.auction.settled == False, "Auction has already been settled"
     assert block.timestamp > self.auction.end_time, "Auction hasn't completed"
 
-<<<<<<< HEAD
-  if (self.auction.bidder == empty(address)):
-    self.llamas.transferFrom(self, self.owner, self.auction.llama_id)
-  else:
-    self.llamas.transferFrom(self, self.auction.bidder, self.auction.llama_id)
-    if (self.wl_enabled):
-      self.wl_auctions_won[self.auction.bidder] += 1
-=======
     self.auction.settled = True
->>>>>>> e82e8eec
 
     if self.auction.bidder == empty(address):
-        self.llamas.burn(self.auction.llama_id)
+        self.llamas.transferFrom(self, self.owner, self.auction.llama_id)
     else:
         self.llamas.transferFrom(
             self, self.auction.bidder, self.auction.llama_id
