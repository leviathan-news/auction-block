--- conflicted
+++ resolved
@@ -220,38 +220,6 @@
 
 
 #
-<<<<<<< HEAD
-=======
-# Burn a token
-#
-def test_burn_by_owner(token, preminter):
-    tokenID = 1
-    txn_receipt = token.burn(tokenID, {"from": preminter})
-    # Verify that burning has created an event
-    _verifyTransferEvent(txn_receipt, preminter, "0x" + 40 * "0", tokenID)
-
-
-def test_burn_by_approved(token, alice, preminter):
-    tokenID = 1
-    _ensureToken(token, tokenID, preminter)
-    token.approve(alice, tokenID, {"from": preminter})
-    txn_receipt = token.burn(tokenID, {"from": alice})
-    _verifyTransferEvent(txn_receipt, preminter, "0x" + 40 * "0", tokenID)
-
-
-#
-# Only the owner or approved can burn
-#
-def test_burn_not_owner_or_approved(token, bob, preminter):
-    tokenID = 1
-    _ensureToken(token, tokenID, preminter)
-    # Try to burn
-    with brownie.reverts():
-        token.burn(tokenID, {"from": bob})
-
-
-#
->>>>>>> e82e8eec
 # Get owner of non-existing token
 #
 def test_owner_of_invalid_token_id(token):
